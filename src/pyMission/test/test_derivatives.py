
import unittest
import numpy as np
import random
import warnings

from openmdao.main.api import Assembly, set_as_top
from openmdao.main.test.test_derivatives import SimpleDriver
from openmdao.util.testutil import assert_rel_error

from pyMission.aerodynamics import SysAeroSurrogate, SysCM
from pyMission.aeroTripan import setup_surrogate, SysTripanCLSurrogate, \
                                 SysTripanCDSurrogate, SysTripanCMSurrogate
from pyMission.atmospherics import SysTemp, SysRho, SysSpeed, \
                                   SysRhoOld, SysTempOld
from pyMission.bsplines import SysXBspline, SysHBspline, SysMVBspline, \
                               SysGammaBspline, setup_MBI
from pyMission.coupled_analysis import SysCLTar, SysCTTar, SysFuelWeight
from pyMission.functionals import SysTmin, SysTmax, SysSlopeMin, SysSlopeMax, \
                                  SysFuelObj, SysHi, SysHf, SysMi, SysMf
from pyMission.propulsion import SysSFC, SysTau


# Ignore the numerical warnings from performing the rel error calc.
warnings.simplefilter("ignore")

NUM_ELEM = 10
NUM_PT = 5

class Testcase_pyMission_derivs(unittest.TestCase):

    """ Test that analytica derivs match fd ones.. """

    def setUp(self):
        """ Called before each test. """
        self.model = set_as_top(Assembly())
        self.arg_dict = {'num_elem': NUM_ELEM}

    def tearDown(self):
        """ Called after each test. """
        self.model = None
        self.inputs = None
        self.outputs = None
        self.arg_dict = {}

    def setup(self, compname, kwargs):

        self.model.add('comp', eval('%s(**kwargs)' % compname))

        self.model.driver.workflow.add('comp')
        self.inputs, self.outputs = self.model.comp.list_deriv_vars()

        for item in self.inputs:
            val = self.model.comp.get(item)
            if hasattr(val, 'shape'):
                shape1 = val.shape
                self.model.comp.set(item, np.random.random(shape1))
            else:
                self.model.comp.set(item, random.random())

    def run_model(self):

        self.model.run()

    def compare_derivatives(self, rel_error=False, cs=False):

        wflow = self.model.driver
        inputs = ['comp.%s' % v for v in self.inputs]
        outputs = ['comp.%s' % v for v in self.outputs]

        # Uncomment for manual testing.
        #wflow.check_gradient(inputs=inputs, outputs=outputs)
        #wflow.check_gradient(inputs=inputs, outputs=outputs, mode='adjoint')

        # Numeric
        if cs: 
            wflow.gradient_options.fd_form = 'complex_step'
            wflow.gradient_options.fs_step = 1e-10
        else: 
            wflow.gradient_options.fd_form = 'forward'
        Jn = wflow.calc_gradient(inputs=inputs,
                                 outputs=outputs,
                                 mode="fd")
        #print Jn

        # Analytic forward
        Jf = wflow.calc_gradient(inputs=inputs,
                                 outputs=outputs,
                                 mode='forward')

        #print Jf

        if rel_error:
            diff = np.nan_to_num(abs(Jf - Jn)/Jn)
        else:
            diff = abs(Jf - Jn)

<<<<<<< HEAD
        try: 
            assert_rel_error(self, diff.max(), 0.0, 1e-6)
        except: 
            print Jn
            print 
            print Jf
            print 
            print Jf - Jn

            loc = np.unravel_index(np.argmax(diff), diff.shape)

            print loc
            print 'fd', Jn[loc]
            print 'forward', Jf[loc]
            #print diff.max(), np.argmax(diff), diff.shape, 
            self.fail()
=======
        assert_rel_error(self, diff.max(), 0.0, 1e-3)
        #print inputs 
        #print outputs
        #print diff.max(), np.argmax(diff), diff.shape
>>>>>>> b1adbbac

        # Analytic adjoint
        Ja = wflow.calc_gradient(inputs=inputs,
                                 outputs=outputs,
                                 mode='adjoint')

        #print Ja

        if rel_error:
            diff = np.nan_to_num(abs(Ja - Jn)/Jn)
        else:
            diff = abs(Ja - Jn)

        assert_rel_error(self, diff.max(), 0.0, 1e-6)

    def test_SysAeroSurrogate(self):

        compname = 'SysAeroSurrogate'
        self.setup(compname, self.arg_dict)
        self.run_model()
        self.compare_derivatives(rel_error=True)

    def test_SysCM(self):

        compname = 'SysCM'
        self.setup(compname, self.arg_dict)
        self.model.comp.eval_only = True
        self.model.comp._run_explicit = True
        self.model.add('driver', SimpleDriver())
        self.model.driver.add_parameter('comp.eta', low=-999, high=999)
        self.model.driver.add_constraint('comp.eta_res = 0')
        self.run_model()
        self.compare_derivatives(rel_error=True)

    def test_SysCLTar(self):

        compname = 'SysCLTar'
        self.setup(compname, self.arg_dict)
        self.run_model()
        self.compare_derivatives(rel_error=True)

    def test_SysCTTar(self):

        compname = 'SysCTTar'
        self.setup(compname, self.arg_dict)
        self.run_model()
        self.compare_derivatives(rel_error=True, cs=True)

    def test_SysFuelWeight(self):
        compname = 'SysFuelWeight'
        self.setup(compname, self.arg_dict)
        self.run_model()
        self.compare_derivatives(cs=True)

    def test_SysSFC(self):

        compname = 'SysSFC'
        self.setup(compname, self.arg_dict)
        self.run_model()
        self.compare_derivatives()

    def test_SysTemp(self):

        compname = 'SysTemp'
        self.setup(compname, self.arg_dict)
        self.run_model()
        self.compare_derivatives()

    def test_SysTempOld(self):

        compname = 'SysTempOld'
        self.setup(compname, self.arg_dict)
        self.run_model()
        self.compare_derivatives()

    def test_SysRho(self):

        compname = 'SysRho'
        self.setup(compname, self.arg_dict)
        self.run_model()
        self.compare_derivatives(rel_error=True)

    def test_SysRhoOld(self):

        compname = 'SysRhoOld'
        self.setup(compname, self.arg_dict)
        self.run_model()
        self.compare_derivatives()

    def test_SysSpeed(self):

        compname = 'SysSpeed'
        self.setup(compname, self.arg_dict)
        self.run_model()
        self.compare_derivatives(cs=True)

        self.model.comp.v_specified = True
        self.run_model()
        self.compare_derivatives(cs=True)

    def test_SysXBspline(self):

        compname = 'SysXBspline'
        x_init = 100.0*(1 - np.cos(np.linspace(0, 1, NUM_PT)*np.pi))/2/1e6
        jac_h, jac_gamma = setup_MBI(12+1, NUM_PT, x_init)

        self.arg_dict['num_pt'] = NUM_PT
        self.arg_dict['num_elem'] = 12
        self.arg_dict['jac_h'] = jac_h
        self.arg_dict['x_init'] = x_init

        self.setup(compname, self.arg_dict)
        self.run_model()
        self.compare_derivatives()

    def test_SysHBspline(self):

        compname = 'SysHBspline'
        x_init = 100.0*(1 - np.cos(np.linspace(0, 1, NUM_PT)*np.pi))/2/1e6
        jac_h, jac_gamma = setup_MBI(12+1, NUM_PT, x_init)

        self.arg_dict['num_pt'] = NUM_PT
        self.arg_dict['num_elem'] = 12
        self.arg_dict['jac_h'] = jac_h
        self.arg_dict['x_init'] = x_init

        self.setup(compname, self.arg_dict)
        self.run_model()
        self.compare_derivatives()

    def test_SysMVBspline(self):

        compname = 'SysMVBspline'
        x_init = 100.0*(1 - np.cos(np.linspace(0, 1, NUM_PT)*np.pi))/2/1e6
        jac_h, jac_gamma = setup_MBI(12+1, NUM_PT, x_init)

        self.arg_dict['num_pt'] = NUM_PT
        self.arg_dict['num_elem'] = 12
        self.arg_dict['jac_h'] = jac_h
        self.arg_dict['x_init'] = x_init

        self.setup(compname, self.arg_dict)
        self.run_model()
        self.compare_derivatives()

    def test_SysGammaBspline(self):

        compname = 'SysGammaBspline'
        x_init = 100.0*(1 - np.cos(np.linspace(0, 1, NUM_PT)*np.pi))/2/1e6
        jac_h, jac_gamma = setup_MBI(12+1, NUM_PT, x_init)

        self.arg_dict['num_pt'] = NUM_PT
        self.arg_dict['num_elem'] = 12
        self.arg_dict['jac_gamma'] = jac_gamma
        self.arg_dict['x_init'] = x_init

        self.setup(compname, self.arg_dict)
        self.run_model()
        self.compare_derivatives()

    def test_SysTau(self):

        compname = 'SysTau'
        self.setup(compname, self.arg_dict)
        self.run_model()
        self.compare_derivatives()

    def test_SysTmin(self):

        compname = 'SysTmin'
        self.setup(compname, self.arg_dict)
        self.model.comp.tau = 2.32 + self.model.comp.tau*10
        self.run_model()
        self.compare_derivatives()

    def test_AysTmax(self):

        compname = 'SysTmax'
        self.setup(compname, self.arg_dict)
        self.model.comp.tau = 2.32 + self.model.comp.tau*10
        self.run_model()
        self.compare_derivatives()

    def test_SysSlopeMin(self):

        compname = 'SysSlopeMin'
        self.setup(compname, self.arg_dict)
        self.run_model()
        self.compare_derivatives()

    def test_SysSlopeMax(self):

        compname = 'SysSlopeMax'
        self.setup(compname, self.arg_dict)
        self.run_model()
        self.compare_derivatives()

    def test_SysFuelObj(self):

        compname = 'SysFuelObj'
        self.setup(compname, self.arg_dict)
        self.run_model()
        self.compare_derivatives()

    def test_SysHi(self):

        compname = 'SysHi'
        self.setup(compname, self.arg_dict)
        self.run_model()
        self.compare_derivatives()

    def test_SysHf(self):

        compname = 'SysHf'
        self.setup(compname, self.arg_dict)
        self.run_model()
        self.compare_derivatives()

    def test_SysMi(self):

        compname = 'SysMi'
        self.setup(compname, self.arg_dict)
        self.run_model()
        self.compare_derivatives()

    def test_SysMf(self):

        compname = 'SysMf'
        self.setup(compname, self.arg_dict)
        self.run_model()
        self.compare_derivatives()

    def test_SysTripanCLSurrogate(self):

        surr = '../crm_surr'
        CL_arr, CD_arr, CM_arr, num = setup_surrogate(surr)
        compname = 'SysTripanCLSurrogate'

        self.arg_dict['num'] = num
        self.arg_dict['CL'] = CL_arr

        self.setup(compname, self.arg_dict)

        # Scale some inputs
        val = self.model.comp.get('M')
        shape1 = val.shape
        self.model.comp.set('M', 0.8 + .1*np.random.random(shape1))

        self.model.comp.eval_only = True
        self.model.comp._run_explicit = True
        self.run_model()
        self.compare_derivatives()

    def test_ASysTripanCDSurrogate(self):

        surr = '../crm_surr'
        CL_arr, CD_arr, CM_arr, num = setup_surrogate(surr)
        compname = 'SysTripanCDSurrogate'

        self.arg_dict['num'] = num
        self.arg_dict['CD'] = CD_arr

        self.setup(compname, self.arg_dict)

        # Scale some inputs
        val = self.model.comp.get('M')
        shape1 = val.shape
        self.model.comp.set('M', 0.8 + .1*np.random.random(shape1))

        self.run_model()
        self.compare_derivatives()

    def test_SysTripanCMSurrogate(self):

        surr = '../crm_surr'
        CL_arr, CD_arr, CM_arr, num = setup_surrogate(surr)
        compname = 'SysTripanCMSurrogate'

        self.arg_dict['num'] = num
        self.arg_dict['CM'] = CM_arr

        self.setup(compname, self.arg_dict)

        # Scale some inputs
        val = self.model.comp.get('M')
        shape1 = val.shape
        self.model.comp.set('M', 0.8 + .1*np.random.random(shape1))

        self.model.comp.eval_only = True
        self.model.comp._run_explicit = True
        self.run_model()
        self.compare_derivatives()


if __name__ == "__main__":

    unittest.main()<|MERGE_RESOLUTION|>--- conflicted
+++ resolved
@@ -95,29 +95,7 @@
         else:
             diff = abs(Jf - Jn)
 
-<<<<<<< HEAD
-        try: 
-            assert_rel_error(self, diff.max(), 0.0, 1e-6)
-        except: 
-            print Jn
-            print 
-            print Jf
-            print 
-            print Jf - Jn
-
-            loc = np.unravel_index(np.argmax(diff), diff.shape)
-
-            print loc
-            print 'fd', Jn[loc]
-            print 'forward', Jf[loc]
-            #print diff.max(), np.argmax(diff), diff.shape, 
-            self.fail()
-=======
         assert_rel_error(self, diff.max(), 0.0, 1e-3)
-        #print inputs 
-        #print outputs
-        #print diff.max(), np.argmax(diff), diff.shape
->>>>>>> b1adbbac
 
         # Analytic adjoint
         Ja = wflow.calc_gradient(inputs=inputs,
