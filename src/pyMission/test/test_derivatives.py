
import unittest
import numpy as np
import random
import warnings

from openmdao.main.api import Assembly, set_as_top
from openmdao.main.test.test_derivatives import SimpleDriver
from openmdao.util.testutil import assert_rel_error

from pyMission.aerodynamics import SysAeroSurrogate, SysCM
from pyMission.aeroTripan import setup_surrogate, SysTripanCLSurrogate, \
                                 SysTripanCDSurrogate, SysTripanCMSurrogate
from pyMission.atmospherics import SysTemp, SysRho, SysSpeed, \
                                   SysRhoOld, SysTempOld
from pyMission.bsplines import SysXBspline, SysHBspline, SysMVBspline, \
                               SysGammaBspline, setup_MBI
from pyMission.coupled_analysis import SysCLTar, SysCTTar, SysFuelWeight
from pyMission.functionals import SysTmin, SysTmax, SysSlopeMin, SysSlopeMax, \
                                  SysFuelObj, SysHi, SysHf, SysMi, SysMf, \
                                  SysBlockTime
from pyMission.propulsion import SysSFC, SysTau


# Ignore the numerical warnings from performing the rel error calc.
warnings.simplefilter("ignore")

NUM_ELEM = 10
NUM_PT = 5

class Testcase_pyMission_derivs(unittest.TestCase):

    """ Test that analytica derivs match fd ones.. """

    def setUp(self):
        """ Called before each test. """
        self.model = set_as_top(Assembly())
        self.arg_dict = {'num_elem': NUM_ELEM}

    def tearDown(self):
        """ Called after each test. """
        self.model = None
        self.inputs = None
        self.outputs = None
        self.arg_dict = {}

    def setup(self, compname, kwargs):

        self.model.add('comp', eval('%s(**kwargs)' % compname))

        self.model.driver.workflow.add('comp')
        self.inputs, self.outputs = self.model.comp.list_deriv_vars()

        for item in self.inputs:
            val = self.model.comp.get(item)
            if hasattr(val, 'shape'):
                shape1 = val.shape
                self.model.comp.set(item, np.random.random(shape1))
            else:
                self.model.comp.set(item, random.random())

    def run_model(self):

        self.model.run()

    def compare_derivatives(self, rel_error=False, cs=False):

        wflow = self.model.driver
        inputs = ['comp.%s' % v for v in self.inputs]
        outputs = ['comp.%s' % v for v in self.outputs]

        # Uncomment for manual testing.
        #wflow.check_gradient(inputs=inputs, outputs=outputs)
        #wflow.check_gradient(inputs=inputs, outputs=outputs, mode='adjoint')

        # Numeric
        if cs: 
            wflow.gradient_options.fd_form = 'complex_step'
            wflow.gradient_options.fs_step = 1e-10
        else: 
            wflow.gradient_options.fd_form = 'forward'
        Jn = wflow.calc_gradient(inputs=inputs,
                                 outputs=outputs,
                                 mode="fd")
        #print Jn

        # Analytic forward
        Jf = wflow.calc_gradient(inputs=inputs,
                                 outputs=outputs,
                                 mode='forward')

        #print Jf

        if rel_error:
            diff = np.nan_to_num(abs(Jf - Jn)/Jn)
        else:
            diff = abs(Jf - Jn)

        assert_rel_error(self, diff.max(), 0.0, 1e-3)
<<<<<<< HEAD
=======
        #print inputs
        #print outputs
        #print diff.max(), np.argmax(diff), diff.shape
>>>>>>> e5f4875b

        # Analytic adjoint
        Ja = wflow.calc_gradient(inputs=inputs,
                                 outputs=outputs,
                                 mode='adjoint')

        #print Ja

        if rel_error:
            diff = np.nan_to_num(abs(Ja - Jn)/Jn)
        else:
            diff = abs(Ja - Jn)

        assert_rel_error(self, diff.max(), 0.0, 1e-6)

    def test_SysAeroSurrogate(self):

        compname = 'SysAeroSurrogate'
        self.setup(compname, self.arg_dict)
        self.run_model()
        self.compare_derivatives(rel_error=True)

    def test_SysCM(self):

        compname = 'SysCM'
        self.setup(compname, self.arg_dict)
        self.model.comp.eval_only = True
        self.model.comp._run_explicit = True
        self.model.add('driver', SimpleDriver())
        self.model.driver.add_parameter('comp.eta', low=-999, high=999)
        self.model.driver.add_constraint('comp.eta_res = 0')
        self.run_model()
        self.compare_derivatives(rel_error=True)

    def test_SysCLTar(self):

        compname = 'SysCLTar'
        self.setup(compname, self.arg_dict)
        self.run_model()
        self.compare_derivatives(rel_error=True)

    def test_SysCTTar(self):

        compname = 'SysCTTar'
        self.setup(compname, self.arg_dict)
        self.run_model()
        self.compare_derivatives(rel_error=True, cs=True)

    def test_SysFuelWeight(self):
        compname = 'SysFuelWeight'
        self.setup(compname, self.arg_dict)
        self.run_model()
        self.compare_derivatives(cs=True)

    def test_SysSFC(self):

        compname = 'SysSFC'
        self.setup(compname, self.arg_dict)
        self.run_model()
        self.compare_derivatives()

    def test_SysTemp(self):

        compname = 'SysTemp'
        self.setup(compname, self.arg_dict)
        self.run_model()
        self.compare_derivatives()

    def test_SysTempOld(self):

        compname = 'SysTempOld'
        self.setup(compname, self.arg_dict)
        self.run_model()
        self.compare_derivatives()

    def test_SysRho(self):

        compname = 'SysRho'
        self.setup(compname, self.arg_dict)
        self.run_model()
        self.compare_derivatives(rel_error=True)

    def test_SysRhoOld(self):

        compname = 'SysRhoOld'
        self.setup(compname, self.arg_dict)
        self.run_model()
        self.compare_derivatives()

    def test_SysSpeed(self):

        compname = 'SysSpeed'
        self.setup(compname, self.arg_dict)
        self.run_model()
        self.compare_derivatives(cs=True)

        self.model.comp.v_specified = True
        self.run_model()
        self.compare_derivatives(cs=True)

    def test_SysXBspline(self):

        compname = 'SysXBspline'
        x_init = 100.0*(1 - np.cos(np.linspace(0, 1, NUM_PT)*np.pi))/2/1e6
        jac_h, jac_gamma = setup_MBI(12+1, NUM_PT, x_init)

        self.arg_dict['num_pt'] = NUM_PT
        self.arg_dict['num_elem'] = 12
        self.arg_dict['jac_h'] = jac_h
        self.arg_dict['x_init'] = x_init

        self.setup(compname, self.arg_dict)
        self.run_model()
        self.compare_derivatives()

    def test_SysHBspline(self):

        compname = 'SysHBspline'
        x_init = 100.0*(1 - np.cos(np.linspace(0, 1, NUM_PT)*np.pi))/2/1e6
        jac_h, jac_gamma = setup_MBI(12+1, NUM_PT, x_init)

        self.arg_dict['num_pt'] = NUM_PT
        self.arg_dict['num_elem'] = 12
        self.arg_dict['jac_h'] = jac_h
        self.arg_dict['x_init'] = x_init

        self.setup(compname, self.arg_dict)
        self.run_model()
        self.compare_derivatives()

    def test_SysMVBspline(self):

        compname = 'SysMVBspline'
        x_init = 100.0*(1 - np.cos(np.linspace(0, 1, NUM_PT)*np.pi))/2/1e6
        jac_h, jac_gamma = setup_MBI(12+1, NUM_PT, x_init)

        self.arg_dict['num_pt'] = NUM_PT
        self.arg_dict['num_elem'] = 12
        self.arg_dict['jac_h'] = jac_h
        self.arg_dict['x_init'] = x_init

        self.setup(compname, self.arg_dict)
        self.run_model()
        self.compare_derivatives()

    def test_SysGammaBspline(self):

        compname = 'SysGammaBspline'
        x_init = 100.0*(1 - np.cos(np.linspace(0, 1, NUM_PT)*np.pi))/2/1e6
        jac_h, jac_gamma = setup_MBI(12+1, NUM_PT, x_init)

        self.arg_dict['num_pt'] = NUM_PT
        self.arg_dict['num_elem'] = 12
        self.arg_dict['jac_gamma'] = jac_gamma
        self.arg_dict['x_init'] = x_init

        self.setup(compname, self.arg_dict)
        self.run_model()
        self.compare_derivatives()

    def test_SysTau(self):

        compname = 'SysTau'
        self.setup(compname, self.arg_dict)
        self.run_model()
        self.compare_derivatives()

    def test_SysTmin(self):

        compname = 'SysTmin'
        self.setup(compname, self.arg_dict)
        self.model.comp.tau = 2.32 + self.model.comp.tau*10
        self.run_model()
        self.compare_derivatives()

    def test_AysTmax(self):

        compname = 'SysTmax'
        self.setup(compname, self.arg_dict)
        self.model.comp.tau = 2.32 + self.model.comp.tau*10
        self.run_model()
        self.compare_derivatives()

    def test_SysSlopeMin(self):

        compname = 'SysSlopeMin'
        self.setup(compname, self.arg_dict)
        self.run_model()
        self.compare_derivatives()

    def test_SysSlopeMax(self):

        compname = 'SysSlopeMax'
        self.setup(compname, self.arg_dict)
        self.run_model()
        self.compare_derivatives()

    def test_SysFuelObj(self):

        compname = 'SysFuelObj'
        self.setup(compname, self.arg_dict)
        self.run_model()
        self.compare_derivatives()

    def test_SysHi(self):

        compname = 'SysHi'
        self.setup(compname, self.arg_dict)
        self.run_model()
        self.compare_derivatives()

    def test_SysHf(self):

        compname = 'SysHf'
        self.setup(compname, self.arg_dict)
        self.run_model()
        self.compare_derivatives()

    def test_SysMi(self):

        compname = 'SysMi'
        self.setup(compname, self.arg_dict)
        self.run_model()
        self.compare_derivatives()

    def test_SysMf(self):

        compname = 'SysMf'
        self.setup(compname, self.arg_dict)
        self.run_model()
        self.compare_derivatives()

    def test_SysBlockTime(self):

        compname = 'SysBlockTime'
        self.setup(compname, self.arg_dict)
        self.run_model()
        self.compare_derivatives()

    def test_SysTripanCLSurrogate(self):

        surr = '../crm_surr'
        CL_arr, CD_arr, CM_arr, num = setup_surrogate(surr)
        compname = 'SysTripanCLSurrogate'

        self.arg_dict['num'] = num
        self.arg_dict['CL'] = CL_arr

        self.setup(compname, self.arg_dict)

        # Scale some inputs
        val = self.model.comp.get('M')
        shape1 = val.shape
        self.model.comp.set('M', 0.8 + .1*np.random.random(shape1))

        self.model.comp.eval_only = True
        self.model.comp._run_explicit = True
        self.run_model()
        self.compare_derivatives()

    def test_ASysTripanCDSurrogate(self):

        surr = '../crm_surr'
        CL_arr, CD_arr, CM_arr, num = setup_surrogate(surr)
        compname = 'SysTripanCDSurrogate'

        self.arg_dict['num'] = num
        self.arg_dict['CD'] = CD_arr

        self.setup(compname, self.arg_dict)

        # Scale some inputs
        val = self.model.comp.get('M')
        shape1 = val.shape
        self.model.comp.set('M', 0.8 + .1*np.random.random(shape1))

        self.run_model()
        self.compare_derivatives()

    def test_SysTripanCMSurrogate(self):

        surr = '../crm_surr'
        CL_arr, CD_arr, CM_arr, num = setup_surrogate(surr)
        compname = 'SysTripanCMSurrogate'

        self.arg_dict['num'] = num
        self.arg_dict['CM'] = CM_arr

        self.setup(compname, self.arg_dict)

        # Scale some inputs
        val = self.model.comp.get('M')
        shape1 = val.shape
        self.model.comp.set('M', 0.8 + .1*np.random.random(shape1))

        self.model.comp.eval_only = True
        self.model.comp._run_explicit = True
        self.run_model()
        self.compare_derivatives()


if __name__ == "__main__":

    unittest.main()<|MERGE_RESOLUTION|>--- conflicted
+++ resolved
@@ -97,12 +97,6 @@
             diff = abs(Jf - Jn)
 
         assert_rel_error(self, diff.max(), 0.0, 1e-3)
-<<<<<<< HEAD
-=======
-        #print inputs
-        #print outputs
-        #print diff.max(), np.argmax(diff), diff.shape
->>>>>>> e5f4875b
 
         # Analytic adjoint
         Ja = wflow.calc_gradient(inputs=inputs,
