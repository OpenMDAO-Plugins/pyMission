
import os
import pickle
import unittest
import warnings

import numpy as np

from openmdao.main.api import set_as_top, Driver
from openmdao.main.test.test_derivatives import SimpleDriver
from openmdao.util.testutil import assert_rel_error

from pyMission.segment import MissionSegment

# Ignore the numerical warnings from performing the rel error calc.
warnings.simplefilter("ignore")

class Testcase_pyMissionSegment(unittest.TestCase):
    """ Test that the segment output matches the original pyMission code. """

    def test_MissionSegment(self):

        # define bounds for the flight path angle
        gamma_lb = np.tan(-10.0 * (np.pi/180.0))/1e-1
        gamma_ub = np.tan(10.0 * (np.pi/180.0))/1e-1

        num_elem = 100
        num_cp = 30
        x_range = 9000.0

        altitude = np.zeros(num_elem+1)
        altitude = 10 * np.sin(np.pi * np.linspace(0,1,num_elem+1))

        x_range *= 1.852
        x_init = x_range * 1e3 * (1-np.cos(np.linspace(0, 1, num_cp)*np.pi))/2/1e6
        M_init = np.ones(num_cp)*0.8
        h_init = 10 * np.sin(np.pi * x_init / (x_range/1e3))

        model = set_as_top(MissionSegment(num_elem=num_elem, num_cp=num_cp,
                                          x_pts=x_init, surr_file='../crm_surr'))
        model.replace('driver', SimpleDriver())

        model.h_pt = h_init
        model.M_pt = M_init
        model.set_init_h_pt(altitude)

        # Initial parameters
        model.S = 427.8/1e2
        model.ac_w = 210000*9.81/1e6
        model.thrust_sl = 1020000.0/1e6
        model.SFCSL = 8.951*9.81
        model.AR = 8.68
        model.oswald = 0.8
<<<<<<< HEAD
        
        #model.driver.add_parameter('h_pt', low=0.0, high=20.0)
        model.driver.add_parameter('M_pt', low=0.0, high=20.0)
=======

        model.driver.add_parameter('h_pt', low=0.0, high=20.0)
>>>>>>> e5f4875b
        model.driver.add_objective('SysFuelObj.fuelburn')
        model.driver.add_constraint('SysHi.h_i = 0.0')
        model.driver.add_constraint('SysHf.h_f = 0.0')
        model.driver.add_constraint('SysTmin.Tmin < 0.0')
        model.driver.add_constraint('SysTmax.Tmax < 0.0')
        model.driver.add_constraint('%.15f < SysGammaBspline.Gamma < %.15f' % \
                                    (gamma_lb, gamma_ub), linear=True)

        model.run()
<<<<<<< HEAD
    
        adjoint_derivs = model.driver.calc_gradient(return_format='dict', mode='adjoint')
        fd_derivs = model.driver.calc_gradient(return_format='dict', mode='fd')
    
        # Load in original data from pickle
        # dirname = os.path.abspath(os.path.dirname(__file__))
        # filename = os.path.join(dirname, 'derivs2.p')
        # old_derivs_dict = pickle.load(open(filename, 'rb'))
    
        # translate_dict = {'fuelburn': '_pseudo_7.out0',
        #                   'h_i':      '_pseudo_8.out0',
        #                   'h_f':      '_pseudo_9.out0',
        #                   'Tmin':     '_pseudo_10.out0',
        #                   'Tmax':     '_pseudo_11.out0'}
        #                   #'gamma':    '_pseudo_12.out0'}

        for var_name in adjoint_derivs.keys(): 
            p_comp_name = var_name.split(".")[0]
            src_var_name = model.get(p_comp_name)._orig_src

            for wrt in adjoint_derivs[var_name].keys(): 
                a = adjoint_derivs[var_name][wrt]
                fd = fd_derivs[var_name][wrt]

                print src_var_name, wrt, a-fd



        self.fail()                  
        # for j, key in enumerate(adjoint_derivs.keys()):
            
        #     old = old_derivs_dict[key]['h_pt']
        #     print 'h_pt', key
    
        #     openmdao_key = translate_dict[key]
        #     new = new_derivs[openmdao_key]['h_pt']
    
        #     diff = new-old
        #     print 'old', old
        #     print 'new', new

        #     assert_rel_error(self, diff.max(), 0.0, 2e-5)
        
        # for i in xrange(0, num_elem):
        #     old = old_derivs_dict['gamma'][i]['h_pt']
        #     #print 'h_pt', 'gamma'+str(i)
    
        #     new = new_derivs['_pseudo_12.out0']['h_pt'][i, :]
    
        #     diff = new-old
        #     #print 'old', old
        #     #print 'new', new
        #     assert_rel_error(self, diff.max(), 0.0, 2e-5)
                 
=======

        new_derivs = model.driver.calc_gradient(return_format='dict')

        # Load in original data from pickle
        dirname = os.path.abspath(os.path.dirname(__file__))
        filename = os.path.join(dirname, 'derivs2.p')
        old_derivs_dict = pickle.load(open(filename, 'rb'))

        translate_dict = {'fuelburn': '_pseudo_2.out0',
                          'h_i':      '_pseudo_3.out0',
                          'h_f':      '_pseudo_4.out0',
                          'Tmin':     '_pseudo_5.out0',
                          'Tmax':     '_pseudo_6.out0'}
                          #'gamma':    '_pseudo_12.out0'}

        for j, key in enumerate(translate_dict.keys()):

            old = old_derivs_dict[key]['h_pt']
            print 'h_pt', key

            openmdao_key = translate_dict[key]
            new = new_derivs[openmdao_key]['h_pt']

            diff = new-old
            print 'old', old
            print 'new', new
            assert_rel_error(self, diff.max(), 0.0, 2e-5)

        for i in xrange(0, num_elem):
            old = old_derivs_dict['gamma'][i]['h_pt']
            #print 'h_pt', 'gamma'+str(i)

            new = new_derivs['_pseudo_7.out0']['h_pt'][i, :]

            diff = new-old
            #print 'old', old
            #print 'new', new
            assert_rel_error(self, diff.max(), 0.0, 2e-5)

>>>>>>> e5f4875b
if __name__ == "__main__":

    unittest.main()<|MERGE_RESOLUTION|>--- conflicted
+++ resolved
@@ -51,79 +51,17 @@
         model.SFCSL = 8.951*9.81
         model.AR = 8.68
         model.oswald = 0.8
-<<<<<<< HEAD
-        
-        #model.driver.add_parameter('h_pt', low=0.0, high=20.0)
-        model.driver.add_parameter('M_pt', low=0.0, high=20.0)
-=======
 
         model.driver.add_parameter('h_pt', low=0.0, high=20.0)
->>>>>>> e5f4875b
         model.driver.add_objective('SysFuelObj.fuelburn')
         model.driver.add_constraint('SysHi.h_i = 0.0')
         model.driver.add_constraint('SysHf.h_f = 0.0')
         model.driver.add_constraint('SysTmin.Tmin < 0.0')
         model.driver.add_constraint('SysTmax.Tmax < 0.0')
-        model.driver.add_constraint('%.15f < SysGammaBspline.Gamma < %.15f' % \
+        model.driver.add_constraint('%.15f < SysGammaBspline.Gamma < %.15f' % 
                                     (gamma_lb, gamma_ub), linear=True)
 
         model.run()
-<<<<<<< HEAD
-    
-        adjoint_derivs = model.driver.calc_gradient(return_format='dict', mode='adjoint')
-        fd_derivs = model.driver.calc_gradient(return_format='dict', mode='fd')
-    
-        # Load in original data from pickle
-        # dirname = os.path.abspath(os.path.dirname(__file__))
-        # filename = os.path.join(dirname, 'derivs2.p')
-        # old_derivs_dict = pickle.load(open(filename, 'rb'))
-    
-        # translate_dict = {'fuelburn': '_pseudo_7.out0',
-        #                   'h_i':      '_pseudo_8.out0',
-        #                   'h_f':      '_pseudo_9.out0',
-        #                   'Tmin':     '_pseudo_10.out0',
-        #                   'Tmax':     '_pseudo_11.out0'}
-        #                   #'gamma':    '_pseudo_12.out0'}
-
-        for var_name in adjoint_derivs.keys(): 
-            p_comp_name = var_name.split(".")[0]
-            src_var_name = model.get(p_comp_name)._orig_src
-
-            for wrt in adjoint_derivs[var_name].keys(): 
-                a = adjoint_derivs[var_name][wrt]
-                fd = fd_derivs[var_name][wrt]
-
-                print src_var_name, wrt, a-fd
-
-
-
-        self.fail()                  
-        # for j, key in enumerate(adjoint_derivs.keys()):
-            
-        #     old = old_derivs_dict[key]['h_pt']
-        #     print 'h_pt', key
-    
-        #     openmdao_key = translate_dict[key]
-        #     new = new_derivs[openmdao_key]['h_pt']
-    
-        #     diff = new-old
-        #     print 'old', old
-        #     print 'new', new
-
-        #     assert_rel_error(self, diff.max(), 0.0, 2e-5)
-        
-        # for i in xrange(0, num_elem):
-        #     old = old_derivs_dict['gamma'][i]['h_pt']
-        #     #print 'h_pt', 'gamma'+str(i)
-    
-        #     new = new_derivs['_pseudo_12.out0']['h_pt'][i, :]
-    
-        #     diff = new-old
-        #     #print 'old', old
-        #     #print 'new', new
-        #     assert_rel_error(self, diff.max(), 0.0, 2e-5)
-                 
-=======
 
         new_derivs = model.driver.calc_gradient(return_format='dict')
 
@@ -163,7 +101,6 @@
             #print 'new', new
             assert_rel_error(self, diff.max(), 0.0, 2e-5)
 
->>>>>>> e5f4875b
 if __name__ == "__main__":
 
     unittest.main()